<?xml version="1.0" encoding="UTF-8"?>
<!-- Licensed to the Apache Software Foundation (ASF) under one or more contributor 
license agreements. See the NOTICE file distributed with this work for additional 
information regarding copyright ownership. The ASF licenses this file to 
You under the Apache License, Version 2.0 (the "License"); you may not use 
this file except in compliance with the License. You may obtain a copy of 
the License at http://www.apache.org/licenses/LICENSE-2.0 Unless required 
by applicable law or agreed to in writing, software distributed under the 
License is distributed on an "AS IS" BASIS, WITHOUT WARRANTIES OR CONDITIONS 
OF ANY KIND, either express or implied. See the License for the specific 
language governing permissions and limitations under the License. -->
<project xmlns="http://maven.apache.org/POM/4.0.0" xmlns:xsi="http://www.w3.org/2001/XMLSchema-instance" xsi:schemaLocation="http://maven.apache.org/POM/4.0.0 http://maven.apache.org/maven-v4_0_0.xsd">
    <modelVersion>4.0.0</modelVersion>
    
    <parent>
        <groupId>org.apache.nifi</groupId>
        <artifactId>nifi</artifactId>
<<<<<<< HEAD
        <version>1.9.2-SNAPSHOT</version>
=======
        <version>1.9.3-SNAPSHOT</version>
>>>>>>> 4255528a
    </parent>

    <groupId>org.apache.nifi</groupId>
    <artifactId>nifi-docker</artifactId>
<<<<<<< HEAD
    <version>1.9.2-SNAPSHOT</version>
=======
    <version>1.9.3-SNAPSHOT</version>
>>>>>>> 4255528a
    <packaging>pom</packaging>

    <properties>
        <nifi.version>${project.version}</nifi.version>
    </properties>

    <modules>
        <module>dockermaven</module>
        <module>dockerhub</module>
    </modules>
    
    <build>
        <pluginManagement>
            <plugins>
                <plugin>
                    <groupId>com.spotify</groupId>
                    <artifactId>dockerfile-maven-plugin</artifactId>
                    <version>1.3.5</version>
                    <executions>
                        <execution>
                            <id>default</id>
                            <goals>
                                <goal>build</goal>
                                <goal>push</goal>
                            </goals>
                        </execution>
                    </executions>
                    <configuration>
                        <tag>${nifi.version}</tag>
                    </configuration>
                </plugin>
            </plugins>
        </pluginManagement>
    </build>

</project><|MERGE_RESOLUTION|>--- conflicted
+++ resolved
@@ -15,20 +15,12 @@
     <parent>
         <groupId>org.apache.nifi</groupId>
         <artifactId>nifi</artifactId>
-<<<<<<< HEAD
-        <version>1.9.2-SNAPSHOT</version>
-=======
         <version>1.9.3-SNAPSHOT</version>
->>>>>>> 4255528a
     </parent>
 
     <groupId>org.apache.nifi</groupId>
     <artifactId>nifi-docker</artifactId>
-<<<<<<< HEAD
-    <version>1.9.2-SNAPSHOT</version>
-=======
     <version>1.9.3-SNAPSHOT</version>
->>>>>>> 4255528a
     <packaging>pom</packaging>
 
     <properties>
